--- conflicted
+++ resolved
@@ -13,11 +13,7 @@
 
 use bytes::Bytes;
 use derive_more::{From, TryInto};
-<<<<<<< HEAD
-use iroh_bytes::Hash;
-=======
 use iroh_bytes::{protocol::RequestToken, provider::ShareProgress, Hash};
->>>>>>> 5c7cbf16
 use iroh_gossip::proto::util::base32;
 use iroh_net::tls::PeerId;
 
@@ -31,18 +27,9 @@
 };
 use serde::{Deserialize, Serialize};
 
-<<<<<<< HEAD
-pub use iroh_bytes::{
-    provider::{ProvideProgress, ValidateProgress},
-    util::RpcResult,
-};
+pub use iroh_bytes::{baomap::ValidateProgress, provider::ProvideProgress, util::RpcResult};
 
 use crate::sync::{LiveEvent, PeerSource};
-=======
-pub use iroh_bytes::{baomap::ValidateProgress, provider::ProvideProgress, util::RpcResult};
-
-use crate::sync::PeerSource;
->>>>>>> 5c7cbf16
 
 /// A 32-byte key or token
 pub type KeyBytes = [u8; 32];
@@ -399,6 +386,26 @@
 
 /// todo
 #[derive(Serialize, Deserialize, Debug)]
+pub struct DocSubscribeRequest {
+    pub doc_id: NamespaceId,
+}
+
+impl Msg<ProviderService> for DocSubscribeRequest {
+    type Pattern = ServerStreaming;
+}
+
+impl ServerStreamingMsg<ProviderService> for DocSubscribeRequest {
+    type Response = DocSubscribeResponse;
+}
+
+/// todo
+#[derive(Serialize, Deserialize, Debug)]
+pub struct DocSubscribeResponse {
+    pub event: LiveEvent,
+}
+
+/// todo
+#[derive(Serialize, Deserialize, Debug)]
 pub struct DocsListRequest {}
 
 impl Msg<ProviderService> for DocsListRequest {
@@ -431,17 +438,14 @@
 }
 
 /// todo
-<<<<<<< HEAD
 #[derive(Serialize, Deserialize, Clone, Debug, PartialEq, Eq)]
-=======
-#[derive(Serialize, Deserialize, Clone, Debug)]
->>>>>>> 5c7cbf16
 pub struct DocTicket {
     /// either a public or private key
     pub key: KeyBytes,
     /// a list of peers
     pub peers: Vec<PeerSource>,
 }
+
 impl DocTicket {
     /// Create a new doc ticket
     pub fn new(key: KeyBytes, peers: Vec<PeerSource>) -> Self {
@@ -452,11 +456,7 @@
         Ok(bytes)
     }
     pub fn from_bytes(bytes: &[u8]) -> anyhow::Result<Self> {
-<<<<<<< HEAD
-        let slf = postcard::from_bytes(&bytes)?;
-=======
         let slf = postcard::from_bytes(bytes)?;
->>>>>>> 5c7cbf16
         Ok(slf)
     }
 }
@@ -471,11 +471,7 @@
         write!(
             f,
             "{}",
-<<<<<<< HEAD
-            base32::fmt(&self.to_bytes().expect("failed to serialize"))
-=======
             base32::fmt(self.to_bytes().expect("failed to serialize"))
->>>>>>> 5c7cbf16
         )
     }
 }
@@ -511,29 +507,6 @@
 
 /// todo
 #[derive(Serialize, Deserialize, Debug)]
-<<<<<<< HEAD
-pub struct DocSubscribeRequest {
-    pub doc_id: NamespaceId,
-}
-
-impl Msg<ProviderService> for DocSubscribeRequest {
-    type Pattern = ServerStreaming;
-}
-
-impl ServerStreamingMsg<ProviderService> for DocSubscribeRequest {
-    type Response = DocSubscribeResponse;
-}
-
-/// todo
-#[derive(Serialize, Deserialize, Debug)]
-pub struct DocSubscribeResponse {
-    pub event: LiveEvent,
-}
-
-/// todo
-#[derive(Serialize, Deserialize, Debug)]
-=======
->>>>>>> 5c7cbf16
 pub struct DocStartSyncRequest {
     pub doc_id: NamespaceId,
     pub peers: Vec<PeerSource>,
@@ -660,10 +633,7 @@
     DocGet(DocGetRequest),
     DocStartSync(DocStartSyncRequest), // DocGetContent(DocGetContentRequest),
     DocShare(DocShareRequest),         // DocGetContent(DocGetContentRequest),
-<<<<<<< HEAD
     DocSubscribe(DocSubscribeRequest),
-=======
->>>>>>> 5c7cbf16
 
     BytesGet(BytesGetRequest),
 
@@ -704,10 +674,7 @@
     DocGet(RpcResult<DocGetResponse>),
     DocJoin(RpcResult<DocStartSyncResponse>),
     DocShare(RpcResult<DocShareResponse>),
-<<<<<<< HEAD
     DocSubscribe(DocSubscribeResponse),
-=======
->>>>>>> 5c7cbf16
 
     BytesGet(RpcResult<BytesGetResponse>),
 
