//! A simple DERP server.
//!
//! Based on /tailscale/cmd/derper

use std::{
    borrow::Cow,
    net::{IpAddr, Ipv6Addr, SocketAddr},
    path::{Path, PathBuf},
    pin::Pin,
    sync::Arc,
};

use anyhow::{anyhow, bail, Context as _, Result};
use clap::Parser;
use futures::{Future, StreamExt};
use http::response::Builder as ResponseBuilder;
use hyper::body::Incoming;
use hyper::{Method, Request, Response, StatusCode};
use iroh_metrics::inc;
use iroh_net::defaults::{DEFAULT_DERP_STUN_PORT, NA_DERP_HOSTNAME};
use iroh_net::derp;
use iroh_net::derp::http::{
    MeshAddrs, ServerBuilder as DerpServerBuilder, TlsAcceptor, TlsConfig as DerpTlsConfig,
};
use iroh_net::key::SecretKey;
use iroh_net::stun;
use reqwest::Url;
use serde::{Deserialize, Serialize};
use serde_with::{serde_as, DisplayFromStr};
use tokio::net::{TcpListener, UdpSocket};
use tokio_rustls_acme::{caches::DirCache, AcmeConfig};
use tracing::{debug, debug_span, error, info, info_span, trace, warn, Instrument};
use tracing_subscriber::{prelude::*, EnvFilter};

use metrics::StunMetrics;

type BytesBody = http_body_util::Full<hyper::body::Bytes>;
type HyperError = Box<dyn std::error::Error + Send + Sync>;
type HyperResult<T> = std::result::Result<T, HyperError>;

/// Creates a new [`BytesBody`] with no content.
fn body_empty() -> BytesBody {
    http_body_util::Full::new(hyper::body::Bytes::new())
}

/// A simple DERP server.
#[derive(Parser, Debug, Clone)]
#[clap(version, about, long_about = None)]
struct Cli {
    /// Run in localhost development mode over plain HTTP.
    ///
    /// Defaults to running the derper on port 334.
    ///
    /// Running in dev mode will ignore any config file fields pertaining to TLS.
    #[clap(long, default_value_t = false)]
    dev: bool,
    /// Config file path. Generate a default configuration file by supplying a path.
    #[clap(long, short)]
    config_path: Option<PathBuf>,
}

#[derive(clap::ValueEnum, Debug, Clone, Copy, PartialEq, Eq, Serialize, Deserialize)]
enum CertMode {
    Manual,
    LetsEncrypt,
}

impl CertMode {
    async fn gen_server_config(
        &self,
        hostname: String,
        contact: String,
        is_production: bool,
        dir: PathBuf,
    ) -> Result<(Arc<rustls::ServerConfig>, TlsAcceptor)> {
        let config = rustls::ServerConfig::builder()
            .with_safe_defaults()
            .with_no_client_auth();

        match self {
            CertMode::LetsEncrypt => {
                let mut state = AcmeConfig::new(vec![hostname])
                    .contact([format!("mailto:{contact}")])
                    .cache_option(Some(DirCache::new(dir)))
                    .directory_lets_encrypt(is_production)
                    .state();

                let config = config.with_cert_resolver(state.resolver());
                let acceptor = state.acceptor();

                tokio::spawn(
                    async move {
                        loop {
                            match state.next().await.unwrap() {
                                Ok(ok) => debug!("acme event: {:?}", ok),
                                Err(err) => error!("error: {:?}", err),
                            }
                        }
                    }
                    .instrument(info_span!("acme")),
                );

                Ok((Arc::new(config), TlsAcceptor::LetsEncrypt(acceptor)))
            }
            CertMode::Manual => {
                // load certificates manually
                let keyname = escape_hostname(&hostname);
                let cert_path = dir.join(format!("{keyname}.crt"));
                let key_path = dir.join(format!("{keyname}.key"));

                let (certs, secret_key) = tokio::task::spawn_blocking(move || {
                    let certs = load_certs(cert_path)?;
                    let key = load_secret_key(key_path)?;
                    anyhow::Ok((certs, key))
                })
                .await??;

                let config = config.with_single_cert(certs, secret_key)?;
                let config = Arc::new(config);
                let acceptor = tokio_rustls::TlsAcceptor::from(config.clone());

                Ok((config, TlsAcceptor::Manual(acceptor)))
            }
        }
    }
}

fn escape_hostname(hostname: &str) -> Cow<'_, str> {
    let unsafe_hostname_characters = regex::Regex::new(r"[^a-zA-Z0-9-\.]").unwrap();
    unsafe_hostname_characters.replace_all(hostname, "")
}

fn load_certs(filename: impl AsRef<Path>) -> Result<Vec<rustls::Certificate>> {
    let certfile = std::fs::File::open(filename).context("cannot open certificate file")?;
    let mut reader = std::io::BufReader::new(certfile);

    let certs = rustls_pemfile::certs(&mut reader)?
        .iter()
        .map(|v| rustls::Certificate(v.clone()))
        .collect();

    Ok(certs)
}

fn load_secret_key(filename: impl AsRef<Path>) -> Result<rustls::PrivateKey> {
    let keyfile = std::fs::File::open(filename.as_ref()).context("cannot open secret key file")?;
    let mut reader = std::io::BufReader::new(keyfile);

    loop {
        match rustls_pemfile::read_one(&mut reader).context("cannot parse secret key .pem file")? {
            Some(rustls_pemfile::Item::RSAKey(key)) => return Ok(rustls::PrivateKey(key)),
            Some(rustls_pemfile::Item::PKCS8Key(key)) => return Ok(rustls::PrivateKey(key)),
            Some(rustls_pemfile::Item::ECKey(key)) => return Ok(rustls::PrivateKey(key)),
            None => break,
            _ => {}
        }
    }

    bail!(
        "no keys found in {} (encrypted keys not supported)",
        filename.as_ref().display()
    );
}

#[serde_as]
#[derive(Serialize, Deserialize)]
struct Config {
    /// [`SecretKey`] for this Derper.
    #[serde_as(as = "DisplayFromStr")]
    #[serde(default = "SecretKey::generate")]
    secret_key: SecretKey,
    /// Server listen address.
    ///
    /// Defaults to `[::]:443`.
    ///
    /// If the port address is 443, the derper will issue a warning if it is started
    /// without a `tls` config.
    addr: SocketAddr,

    /// The UDP port on which to serve STUN. The listener is bound to the same IP (if any) as
    /// specified in the `addr` field. Defaults to [`DEFAULT_DERP_STUN_PORT`].
    stun_port: u16,
    /// Certificate hostname. Defaults to [`NA_DERP_HOSTNAME`].
    hostname: String,
    /// Whether to run a STUN server. It will bind to the same IP as the `addr` field.
    ///
    /// Defaults to `true`.
    enable_stun: bool,
    /// Whether to run a DERP server. The only reason to set this false is if you're decommissioning a
    /// server but want to keep its bootstrap DNS functionality still running.
    ///
    /// Defaults to `true`
    enable_derp: bool,
    /// TLS specific configuration
    tls: Option<TlsConfig>,
    /// Rate limiting configuration
    limits: Option<Limits>,
    /// Mesh network configuration
    mesh: Option<MeshConfig>,
    #[cfg(feature = "metrics")]
    /// Metrics serve address. If not set, metrics are not served.
    metrics_addr: Option<SocketAddr>,
}

#[derive(Serialize, Deserialize)]
struct MeshConfig {
    /// Path to file containing the mesh pre-shared key file. It should contain some hex string; whitespace is trimmed.
    mesh_psk_file: PathBuf,
    /// Comma-separated list of urls to mesh with. Must also include the scheme ('http' or
    /// 'https').
    mesh_with: Vec<Url>,
}

#[derive(Serialize, Deserialize)]
struct TlsConfig {
    /// Mode for getting a cert. possible options: 'Manual', 'LetsEncrypt'
    /// When using manual mode, a certificate will be read from `<hostname>.crt` and a secret key from
    /// `<hostname>.key`, with the `<hostname>` being the escaped hostname.
    cert_mode: CertMode,
    /// Whether to use the LetsEncrypt production or staging server.
    ///
    /// While in developement, LetsEncrypt prefers you to use the staging server. However, the staging server seems to
    /// only use `ECDSA` keys. In their current set up, you can only get intermediate certificates
    /// for `ECDSA` keys if you are on their "allowlist". The production server uses `RSA` keys,
    /// which allow for issuing intermediate certificates in all normal circumstances.
    /// So, to have valid certificates, we must use the LetsEncrypt production server.
    /// Read more here: <https://letsencrypt.org/certificates/#intermediate-certificates>
    /// Default is true. This field is ignored if we are not using `cert_mode: CertMode::LetsEncrypt`.
    prod_tls: bool,
    /// The contact email for the tls certificate.
    contact: String,
    /// Directory to store LetsEncrypt certs or read certificates from, if TLS is used.
    cert_dir: Option<PathBuf>,
    /// The port on which to serve a response for the captive portal probe over HTTP.
    ///
    /// The listener is bound to the same IP as specified in the `addr` field. Defaults to 80.
    /// This field is only read in we are serving the derper over HTTPS. In that case, we must listen for requests for the `/generate_204` over a non-TLS connection.
    captive_portal_port: Option<u16>,
}

#[derive(Serialize, Deserialize)]
struct Limits {
    /// Rate limit for accepting new connection. Unlimited if not set.
    accept_conn_limit: Option<f64>,
    /// Burst limit for accepting new connection. Unlimited if not set.
    accept_conn_burst: Option<usize>,
}

impl Default for Config {
    fn default() -> Self {
        Self {
            secret_key: SecretKey::generate(),
            addr: "[::]:443".parse().unwrap(),
            stun_port: DEFAULT_DERP_STUN_PORT,
            hostname: NA_DERP_HOSTNAME.into(),
            enable_stun: true,
            enable_derp: true,
            tls: None,
            limits: None,
            mesh: None,
            #[cfg(feature = "metrics")]
            metrics_addr: None,
        }
    }
}

impl Config {
    async fn load(opts: &Cli) -> Result<Self> {
        let config_path = if let Some(config_path) = &opts.config_path {
            config_path
        } else {
            return Ok(Config::default());
        };

        if config_path.exists() {
            Self::read_from_file(&config_path).await
        } else {
            let config = Config::default();
            config.write_to_file(&config_path).await?;

            Ok(config)
        }
    }

    async fn read_from_file(path: impl AsRef<Path>) -> Result<Self> {
        if !path.as_ref().is_file() {
            bail!("config-path must be a valid toml file");
        }
        let config_ser = tokio::fs::read_to_string(&path)
            .await
            .context("unable to read config")?;
        let config: Self = toml::from_str(&config_ser).context("unable to decode config")?;
        if !config_ser.contains("secret_key") {
            info!("generating new secret key and updating config file");
            config.write_to_file(path).await?;
        }

        Ok(config)
    }

    /// Write the content of this configuration to the provided path.
    async fn write_to_file(&self, path: impl AsRef<Path>) -> Result<()> {
        let p = path
            .as_ref()
            .parent()
            .ok_or_else(|| anyhow!("invalid config file path, no parent"))?;
        // TODO: correct permissions (0777 for dir, 0600 for file)
        tokio::fs::create_dir_all(p)
            .await
            .with_context(|| format!("unable to create config-path dir: {}", p.display()))?;
        let config_ser = toml::to_string(self).context("unable to serialize configuration")?;
        tokio::fs::write(path, config_ser)
            .await
            .context("unable to write config file")?;

        Ok(())
    }
}

#[cfg(feature = "metrics")]
pub fn init_metrics_collection(
    metrics_addr: Option<SocketAddr>,
) -> Option<tokio::task::JoinHandle<()>> {
    use iroh_metrics::core::Metric;

    let rt = tokio::runtime::Handle::current();

    // doesn't start the server if the address is None
    if let Some(metrics_addr) = metrics_addr {
        iroh_metrics::core::Core::init(|reg, metrics| {
            metrics.insert(iroh_net::metrics::DerpMetrics::new(reg));
            metrics.insert(StunMetrics::new(reg));
        });

        return Some(rt.spawn(async move {
            if let Err(e) = iroh_metrics::metrics::start_metrics_server(metrics_addr).await {
                eprintln!("Failed to start metrics server: {e}");
            }
        }));
    }
    tracing::info!("Metrics server not started, no address provided");
    None
}

/// Only used when in `dev` mode & the given port is `443`
const DEV_PORT: u16 = 3340;
/// Only used when tls is enabled & a captive protal port is not given
const DEFAULT_CAPTIVE_PORTAL_PORT: u16 = 80;

#[tokio::main]
async fn main() -> Result<()> {
    tracing_subscriber::registry()
        .with(tracing_subscriber::fmt::layer().with_writer(std::io::stderr))
        .with(EnvFilter::from_default_env())
        .init();

    let cli = Cli::parse();
    let cfg = Config::load(&cli).await?;

    #[cfg(feature = "metrics")]
    let metrics_fut = init_metrics_collection(cfg.metrics_addr);

    let r = run(cli.dev, cfg, None).await;

    #[cfg(feature = "metrics")]
    if let Some(metrics_fut) = metrics_fut {
        metrics_fut.abort();
        drop(metrics_fut);
    }
    r
}

async fn run(
    dev_mode: bool,
    cfg: Config,
    addr_sender: Option<tokio::sync::oneshot::Sender<SocketAddr>>,
) -> Result<()> {
    let (addr, tls_config) = if dev_mode {
        let port = if cfg.addr.port() != 443 {
            cfg.addr.port()
        } else {
            DEV_PORT
        };

        let addr = SocketAddr::new(IpAddr::V6(Ipv6Addr::UNSPECIFIED), port);
        info!(%addr, "Running in dev mode.");
        (addr, None)
    } else {
        (cfg.addr, cfg.tls)
    };

    if let Some(tls_config) = &tls_config {
        if let Some(captive_portal_port) = tls_config.captive_portal_port {
            if addr.port() == captive_portal_port {
                bail!("The main listening address {addr:?} and the `captive_portal_port` have the same port number.");
            }
        }
    } else if addr.port() == 443 {
        // no tls config, but the port is 443
        warn!("The address port is 443, which is typically the expected tls port, but you have not supplied any tls configuration.\nIf you meant to run the derper with tls enabled, adjust the config file to include tls configuration.");
    }

    // set up derp configuration details
    let (secret_key, mesh_key, mesh_derpers) = match cfg.enable_derp {
        true => {
            let (mesh_key, mesh_derpers) = if let Some(mesh_config) = cfg.mesh {
                let raw = tokio::fs::read_to_string(mesh_config.mesh_psk_file)
                    .await
                    .context("reading mesh-pks file")?;
                let mut mesh_key = [0u8; 32];
                hex::decode_to_slice(raw.trim(), &mut mesh_key)
                    .context("invalid mesh-pks content")?;
                info!("DERP mesh key configured");
                (
                    Some(mesh_key),
                    Some(MeshAddrs::Addrs(mesh_config.mesh_with)),
                )
            } else {
                (None, None)
            };
            (Some(cfg.secret_key), mesh_key, mesh_derpers)
        }
        false => (None, None, None),
    };

    // run stun
    let stun_task = if cfg.enable_stun {
        Some(tokio::task::spawn(async move {
            serve_stun(addr.ip(), cfg.stun_port).await
        }))
    } else {
        None
    };

    // set up tls configuration details
    let (tls_config, headers, captive_portal_port) = if let Some(tls_config) = tls_config {
        let contact = tls_config.contact;
        let is_production = tls_config.prod_tls;
        let (config, acceptor) = tls_config
            .cert_mode
            .gen_server_config(
                cfg.hostname.clone(),
                contact,
                is_production,
                tls_config.cert_dir.unwrap_or_else(|| PathBuf::from(".")),
            )
            .await?;
        let headers: Vec<(&str, &str)> = TLS_HEADERS.into();
        (
            Some(DerpTlsConfig { config, acceptor }),
            headers,
            tls_config
                .captive_portal_port
                .unwrap_or(DEFAULT_CAPTIVE_PORTAL_PORT),
        )
    } else {
        (None, Vec::new(), 0)
    };

    let mut builder = DerpServerBuilder::new(addr)
        .secret_key(secret_key.map(Into::into))
        .mesh_key(mesh_key)
        .headers(headers)
        .tls_config(tls_config.clone())
        .derp_override(Box::new(derp_disabled_handler))
        .mesh_derpers(mesh_derpers)
        .request_handler(Method::GET, "/", Box::new(root_handler))
        .request_handler(Method::GET, "/index.html", Box::new(root_handler))
        .request_handler(Method::GET, "/derp/probe", Box::new(probe_handler))
        .request_handler(Method::GET, "/robots.txt", Box::new(robots_handler));
    // if tls is enabled, we need to serve this endpoint from a non-tls connection
    // which we check for below
    if tls_config.is_none() {
        builder = builder.request_handler(
            Method::GET,
            "/generate_204",
            Box::new(serve_no_content_handler),
        );
    }
    let derp_server = builder.spawn().await?;

    // captive portal detections must be served over HTTP
    let captive_portal_task = if tls_config.is_some() {
        let http_addr = SocketAddr::new(addr.ip(), captive_portal_port);
        let task = serve_captive_portal_service(http_addr).await?;
        Some(task)
    } else {
        None
    };

    if let Some(addr_sender) = addr_sender {
        if let Err(e) = addr_sender.send(derp_server.addr()) {
            bail!("Unable to send the local SocketAddr, the Sender was dropped - {e:?}");
        }
    }

    tokio::signal::ctrl_c().await?;
    // Shutdown all tasks
    if let Some(task) = stun_task {
        task.abort();
    }
    if let Some(task) = captive_portal_task {
        task.abort()
    }
    derp_server.shutdown().await;

    Ok(())
}

const NO_CONTENT_CHALLENGE_HEADER: &str = "X-Tailscale-Challenge";
const NO_CONTENT_RESPONSE_HEADER: &str = "X-Tailscale-Response";

const NOTFOUND: &[u8] = b"Not Found";
const DERP_DISABLED: &[u8] = b"derp server disabled";
const ROBOTS_TXT: &[u8] = b"User-agent: *\nDisallow: /\n";
const INDEX: &[u8] = br#"<html><body>
<h1>DERP</h1>
<p>
  This is an
  <a href="https://iroh.computer/">Iroh</a> DERP
  server.
</p>
"#;

const TLS_HEADERS: [(&str, &str); 2] = [
    ("Strict-Transport-Security", "max-age=63072000; includeSubDomains"),
    ("Content-Security-Policy", "default-src 'none'; frame-ancestors 'none'; form-action 'none'; base-uri 'self'; block-all-mixed-content; plugin-types 'none'")
];

async fn serve_captive_portal_service(addr: SocketAddr) -> Result<tokio::task::JoinHandle<()>> {
    let http_listener = TcpListener::bind(&addr)
        .await
        .context("failed to bind http")?;
    let http_addr = http_listener.local_addr()?;
    info!("[CaptivePortalService]: serving on {}", http_addr);

    let task = tokio::spawn(
        async move {
            loop {
                match http_listener.accept().await {
                    Ok((stream, peer_addr)) => {
                        debug!(
                            "[CaptivePortalService] Connection opened from {}",
                            peer_addr
                        );
                        let handler = CaptivePortalService;

                        tokio::task::spawn(async move {
                            let stream = derp::MaybeTlsStreamServer::Plain(stream);
                            let stream = hyper_util::rt::TokioIo::new(stream);
                            if let Err(err) = hyper::server::conn::http1::Builder::new()
                                .serve_connection(stream, handler)
                                .with_upgrades()
                                .await
                            {
                                error!(
                                    "[CaptivePortalService] Failed to serve connection: {:?}",
                                    err
                                );
                            }
                        });
                    }
                    Err(err) => {
                        error!(
                            "[CaptivePortalService] failed to accept connection: {:#?}",
                            err
                        );
                    }
                }
            }
        }
        .instrument(info_span!("captive-portal.service")),
    );
    Ok(task)
}

#[derive(Clone)]
struct CaptivePortalService;

impl hyper::service::Service<Request<Incoming>> for CaptivePortalService {
    type Response = Response<BytesBody>;
    type Error = HyperError;
    type Future = Pin<Box<dyn Future<Output = Result<Self::Response, Self::Error>> + Send>>;

    fn call(&self, req: Request<Incoming>) -> Self::Future {
        match (req.method(), req.uri().path()) {
            // Captive Portal checker
            (&Method::GET, "/generate_204") => {
                Box::pin(async move { serve_no_content_handler(req, Response::builder()) })
            }
            _ => {
                // Return 404 not found response.
                let r = Response::builder()
                    .status(StatusCode::NOT_FOUND)
                    .body(NOTFOUND.into())
                    .unwrap();
                Box::pin(async move { Ok(r) })
            }
        }
    }
}

fn derp_disabled_handler(
    _r: Request<Incoming>,
    response: ResponseBuilder,
) -> HyperResult<Response<BytesBody>> {
    Ok(response
        .status(StatusCode::NOT_FOUND)
        .body(DERP_DISABLED.into())
        .unwrap())
}

fn root_handler(
    _r: Request<Incoming>,
    response: ResponseBuilder,
) -> HyperResult<Response<BytesBody>> {
    let response = response
        .status(StatusCode::OK)
        .header("Content-Type", "text/html; charset=utf-8")
        .body(INDEX.into())
        .unwrap();

    Ok(response)
}

/// HTTP latency queries
fn probe_handler(
    _r: Request<Incoming>,
    response: ResponseBuilder,
) -> HyperResult<Response<BytesBody>> {
    let response = response
        .status(StatusCode::OK)
        .header("Access-Control-Allow-Origin", "*")
        .body(body_empty())
        .unwrap();

    Ok(response)
}

fn robots_handler(
    _r: Request<Incoming>,
    response: ResponseBuilder,
) -> HyperResult<Response<BytesBody>> {
    Ok(response
        .status(StatusCode::OK)
        .body(ROBOTS_TXT.into())
        .unwrap())
}

/// For captive portal detection.
fn serve_no_content_handler<B: hyper::body::Body>(
    r: Request<B>,
    mut response: ResponseBuilder,
) -> HyperResult<Response<BytesBody>> {
    if let Some(challenge) = r.headers().get(NO_CONTENT_CHALLENGE_HEADER) {
        if !challenge.is_empty()
            && challenge.len() < 64
            && challenge
                .as_bytes()
                .iter()
                .all(|c| is_challenge_char(*c as char))
        {
            response = response.header(
                NO_CONTENT_RESPONSE_HEADER,
                format!("response {}", challenge.to_str()?),
            );
        }
    }

    Ok(response
        .status(StatusCode::NO_CONTENT)
        .body(http_body_util::Full::new(hyper::body::Bytes::new()))
        .unwrap())
}

fn is_challenge_char(c: char) -> bool {
    // Semi-randomly chosen as a limited set of valid characters
    c.is_ascii_lowercase()
        || c.is_ascii_uppercase()
        || c.is_ascii_digit()
        || c == '.'
        || c == '-'
        || c == '_'
}

async fn serve_stun(host: IpAddr, port: u16) {
    match UdpSocket::bind((host, port)).await {
        Ok(sock) => {
            let addr = sock.local_addr().expect("socket just bound");
            info!(%addr, "running STUN server");
            server_stun_listener(sock)
                .instrument(debug_span!("stun_server", %addr))
                .await;
        }
        Err(err) => {
            error!("failed to open STUN listener: {:#?}", err);
        }
    }
}

async fn server_stun_listener(sock: UdpSocket) {
    let sock = Arc::new(sock);
    let mut buffer = vec![0u8; 64 << 10];
    loop {
        match sock.recv_from(&mut buffer).await {
            Ok((n, src_addr)) => {
                inc!(StunMetrics, requests);
                let pkt = buffer[..n].to_vec();
                let sock = sock.clone();
                tokio::task::spawn(async move {
                    if !stun::is(&pkt) {
                        debug!(%src_addr, "STUN: ignoring non stun packet");
                        inc!(StunMetrics, bad_requests);
                        return;
                    }
                    match tokio::task::spawn_blocking(move || stun::parse_binding_request(&pkt))
                        .await
                        .unwrap()
                    {
                        Ok(txid) => {
                            debug!(%src_addr, %txid, "STUN: received binding request");
                            let res =
                                tokio::task::spawn_blocking(move || stun::response(txid, src_addr))
                                    .await
                                    .unwrap();
                            match sock.send_to(&res, src_addr).await {
                                Ok(len) => {
                                    if len != res.len() {
                                        warn!(%src_addr, %txid, "STUN: failed to write response sent: {}, but expected {}", len, res.len());
                                    }
                                    match src_addr {
                                        SocketAddr::V4(_) => {
                                            inc!(StunMetrics, ipv4_success);
                                        }
                                        SocketAddr::V6(_) => {
                                            inc!(StunMetrics, ipv6_success);
                                        }
                                    }
                                    trace!(%src_addr, %txid, "STUN: sent {} bytes", len);
                                }
                                Err(err) => {
                                    inc!(StunMetrics, failures);
                                    warn!(%src_addr, %txid, "STUN: failed to write response: {:?}", err);
                                }
                            }
                        }
                        Err(err) => {
                            inc!(StunMetrics, bad_requests);
                            warn!(%src_addr, "STUN: invalid binding request: {:?}", err);
                        }
                    }
                });
            }
            Err(err) => {
                inc!(StunMetrics, failures);
                warn!("STUN: failed to recv: {:?}", err);
            }
        }
    }
}

// var validProdHostname = regexp.MustCompile(`^derp([^.]*)\.tailscale\.com\.?$`)

// func prodAutocertHostPolicy(_ context.Context, host string) error {
// 	if validProdHostname.MatchString(host) {
// 		return nil
// 	}
// 	return errors.New("invalid hostname")
// }

// func defaultMeshPSKFile() string {
// 	try := []string{
// 		"/home/derp/keys/derp-mesh.key",
// 		filepath.Join(os.Getenv("HOME"), "keys", "derp-mesh.key"),
// 	}
// 	for _, p := range try {
// 		if _, err := os.Stat(p); err == nil {
// 			return p
// 		}
// 	}
// 	return ""
// }

// func rateLimitedListenAndServeTLS(srv *http.Server) error {
// 	addr := srv.Addr
// 	if addr == "" {
// 		addr = ":https"
// 	}
// 	ln, err := net.Listen("tcp", addr)
// 	if err != nil {
// 		return err
// 	}
// 	rln := newRateLimitedListener(ln, rate.Limit(*acceptConnLimit), *acceptConnBurst)
// 	expvar.Publish("tls_listener", rln.ExpVar())
// 	defer rln.Close()
// 	return srv.ServeTLS(rln, "", "")
// }

// type rateLimitedListener struct {
// 	// These are at the start of the struct to ensure 64-bit alignment
// 	// on 32-bit architecture regardless of what other fields may exist
// 	// in this package.
// 	numAccepts expvar.Int // does not include number of rejects
// 	numRejects expvar.Int

// 	net.Listener

// 	lim *rate.Limiter
// }

// func newRateLimitedListener(ln net.Listener, limit rate.Limit, burst int) *rateLimitedListener {
// 	return &rateLimitedListener{Listener: ln, lim: rate.NewLimiter(limit, burst)}
// }

// func (l *rateLimitedListener) ExpVar() expvar.Var {
// 	m := new(metrics.Set)
// 	m.Set("counter_accepted_connections", &l.numAccepts)
// 	m.Set("counter_rejected_connections", &l.numRejects)
// 	return m
// }

// var errLimitedConn = errors.New("cannot accept connection; rate limited")

// func (l *rateLimitedListener) Accept() (net.Conn, error) {
// 	// Even under a rate limited situation, we accept the connection immediately
// 	// and close it, rather than being slow at accepting new connections.
// 	// This provides two benefits: 1) it signals to the client that something
// 	// is going on on the server, and 2) it prevents new connections from
// 	// piling up and occupying resources in the OS kernel.
// 	// The client will retry as needing (with backoffs in place).
// 	cn, err := l.Listener.Accept()
// 	if err != nil {
// 		return nil, err
// 	}
// 	if !l.lim.Allow() {
// 		l.numRejects.Add(1)
// 		cn.Close()
// 		return nil, errLimitedConn
// 	}
// 	l.numAccepts.Add(1)
// 	return cn, nil
// }
//
mod metrics {
    use iroh_metrics::{
        core::{Counter, Metric},
        struct_iterable::Iterable,
    };

    /// StunMetrics tracked for the DERPER
    #[allow(missing_docs)]
    #[derive(Debug, Clone, Iterable)]
    pub struct StunMetrics {
        /*
         * Metrics about STUN requests over ipv6
         */
        /// Number of stun requests made
        pub requests: Counter,
        /// Number of successful requests over ipv4
        pub ipv4_success: Counter,
        /// Number of successful requests over ipv6
        pub ipv6_success: Counter,

        /// Number of bad requests, either non-stun packets or incorrect binding request
        pub bad_requests: Counter,
        /// Number of failures
        pub failures: Counter,
    }

    impl Default for StunMetrics {
        fn default() -> Self {
            Self {
                /*
                 * Metrics about STUN requests
                 */
                requests: Counter::new("Number of STUN requests made to the server."),
                ipv4_success: Counter::new("Number of successful ipv4 STUN requests served."),
                ipv6_success: Counter::new("Number of successful ipv6 STUN requests served."),
                bad_requests: Counter::new("Number of bad requests made to the STUN endpoint."),
                failures: Counter::new("Number of STUN requests that end in failure."),
            }
        }
    }

    impl Metric for StunMetrics {
        fn name() -> &'static str {
            "stun"
        }
    }
}

#[cfg(test)]
mod tests {
    use super::*;

    use std::net::Ipv4Addr;
    use std::time::Duration;

    use anyhow::Result;
    use bytes::Bytes;
    use http_body_util::BodyExt;
    use iroh_net::derp::http::ClientBuilder;
    use iroh_net::derp::ReceivedMessage;
    use iroh_net::key::SecretKey;

    #[tokio::test]
    async fn test_serve_no_content_handler() {
        let challenge = "123az__.";
        let req = Request::builder()
            .header(NO_CONTENT_CHALLENGE_HEADER, challenge)
            .body(body_empty())
            .unwrap();

        let res = serve_no_content_handler(req, Response::builder()).unwrap();
        assert_eq!(res.status(), StatusCode::NO_CONTENT);

        let header = res
            .headers()
            .get(NO_CONTENT_RESPONSE_HEADER)
            .unwrap()
            .to_str()
            .unwrap();
        assert_eq!(header, format!("response {challenge}"));
        assert!(res
            .into_body()
            .collect()
            .await
            .unwrap()
            .to_bytes()
            .is_empty());
    }

    #[test]
    fn test_escape_hostname() {
        assert_eq!(
            escape_hostname("hello.host.name_foo-bar%baz"),
            "hello.host.namefoo-barbaz"
        );
    }

    #[tokio::test]
    async fn test_derper_basic() -> Result<()> {
        tracing_subscriber::registry()
            .with(tracing_subscriber::fmt::layer().with_writer(std::io::stderr))
            .with(EnvFilter::from_default_env())
            .try_init()
            .ok();
        // Binding to LOCALHOST to satisfy issues when binding to UNSPECIFIED in Windows for tests
        // Binding to Ipv4 because, when binding to `IPv6::UNSPECIFIED`, it will also listen for
        // IPv4 connections, but will not automatically do the same for `LOCALHOST`. In order to
        // test STUN, which only listens on Ipv4, we must bind the whole derper to Ipv4::LOCALHOST.
        let cfg = Config {
            addr: SocketAddr::new(IpAddr::V4(Ipv4Addr::LOCALHOST), 0),
            ..Default::default()
        };
        let (addr_send, addr_recv) = tokio::sync::oneshot::channel();
        let derper_task = tokio::spawn(
            async move {
                // dev mode will bind to IPv6::UNSPECIFIED, so setting it `false`
                let res = run(false, cfg, Some(addr_send)).await;
                if let Err(e) = res {
                    eprintln!("error starting derp server {e}");
                }
            }
            .instrument(debug_span!("derper")),
        );

        let derper_addr = addr_recv.await?;
        let derper_str_url = format!("http://{}", derper_addr);
        let derper_url: Url = derper_str_url.parse().unwrap();

        // set up clients
        let a_secret_key = SecretKey::generate();
        let a_key = a_secret_key.public();
        let (client_a, mut client_a_receiver) =
            ClientBuilder::new(derper_url.clone()).build(a_secret_key);
        let connect_client = client_a.clone();

        // give the derper some time to set up
        if let Err(e) = tokio::time::timeout(Duration::from_secs(10), async move {
            loop {
                match connect_client.connect().await {
                    Ok(_) => break,
                    Err(e) => {
                        tracing::warn!("client a unable to connect to derper: {e:?}. Attempting to dial again in 10ms");
                        tokio::time::sleep(Duration::from_millis(100)).await
                    }
                }
            }
        })
        .await
        {
            bail!("error connecting client a to derper: {e:?}");
        }

        let b_secret_key = SecretKey::generate();
        let b_key = b_secret_key.public();
<<<<<<< HEAD
        let (client_b, mut client_b_receiver) = ClientBuilder::new(derper_url).build(b_secret_key);
=======
        let (client_b, mut client_b_receiver) = ClientBuilder::new()
            .server_url(derper_url.clone())
            .build(b_secret_key)?;
>>>>>>> 50c3931f
        client_b.connect().await?;

        let msg = Bytes::from("hello, b");
        client_a.send(b_key, msg.clone()).await?;

        let (res, _) = client_b_receiver.recv().await.unwrap()?;
        if let ReceivedMessage::ReceivedPacket { source, data } = res {
            assert_eq!(a_key, source);
            assert_eq!(msg, data);
        } else {
            bail!("client_b received unexpected message {res:?}");
        }

        let msg = Bytes::from("howdy, a");
        client_b.send(a_key, msg.clone()).await?;

        let (res, _) = client_a_receiver.recv().await.unwrap()?;
        if let ReceivedMessage::ReceivedPacket { source, data } = res {
            assert_eq!(b_key, source);
            assert_eq!(msg, data);
        } else {
            bail!("client_a received unexpected message {res:?}");
        }

        // run stun check
        let stun_addr: SocketAddr =
            SocketAddr::new(IpAddr::V4(std::net::Ipv4Addr::LOCALHOST), 3478);

        let txid = stun::TransactionId::default();
        let req = stun::request(txid);
        let socket = Arc::new(UdpSocket::bind("0.0.0.0:0").await.unwrap());

        let server_socket = socket.clone();
        let server_task = tokio::task::spawn(async move {
            let mut buf = vec![0u8; 64000];
            let len = server_socket.recv(&mut buf).await.unwrap();
            dbg!(len);
            buf.truncate(len);
            buf
        });

        tracing::info!("sending stun request to {stun_addr}");
        if let Err(e) = socket.send_to(&req, stun_addr).await {
            bail!("socket.send_to error: {e:?}");
        }

        let response = server_task.await.unwrap();
        let (txid_back, response_addr) = stun::parse_response(&response).unwrap();
        assert_eq!(txid, txid_back);
        tracing::info!("got {response_addr}");

        // get 200 home page response
        tracing::info!("send request for homepage");
        let res = reqwest::get(derper_str_url).await?;
        assert!(res.status().is_success());
        tracing::info!("got OK");

        // test captive portal
        tracing::info!("test captive portal response");

        let url = derper_url.join("/generate_204")?;
        let challenge = "123az__.";
        let client = reqwest::Client::new();
        let res = client
            .get(url)
            .header(NO_CONTENT_CHALLENGE_HEADER, challenge)
            .send()
            .await?;
        assert_eq!(StatusCode::NO_CONTENT.as_u16(), res.status().as_u16());
        let header = res.headers().get(NO_CONTENT_RESPONSE_HEADER).unwrap();
        assert_eq!(header.to_str().unwrap(), format!("response {challenge}"));
        let body = res.bytes().await?;
        assert!(body.is_empty());

        tracing::info!("got successful captive portal response");

        derper_task.abort();
        Ok(())
    }
}<|MERGE_RESOLUTION|>--- conflicted
+++ resolved
@@ -995,13 +995,8 @@
 
         let b_secret_key = SecretKey::generate();
         let b_key = b_secret_key.public();
-<<<<<<< HEAD
-        let (client_b, mut client_b_receiver) = ClientBuilder::new(derper_url).build(b_secret_key);
-=======
-        let (client_b, mut client_b_receiver) = ClientBuilder::new()
-            .server_url(derper_url.clone())
-            .build(b_secret_key)?;
->>>>>>> 50c3931f
+        let (client_b, mut client_b_receiver) =
+            ClientBuilder::new(derper_url.clone()).build(b_secret_key)?;
         client_b.connect().await?;
 
         let msg = Bytes::from("hello, b");
