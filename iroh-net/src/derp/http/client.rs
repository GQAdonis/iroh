--- conflicted
+++ resolved
@@ -689,26 +689,11 @@
 
         debug!(server_addr = ?tcp_stream.peer_addr(), %local_addr, "TCP stream connected");
 
-<<<<<<< HEAD
-        let req = Request::builder()
-            .uri("/derp")
-            .header(UPGRADE, super::HTTP_UPGRADE_PROTOCOL)
-            .body(Body::empty())
-            .unwrap();
-
-        let res = if self.use_https() {
-=======
-        let response = if self.use_https(derp_node.as_deref()) {
->>>>>>> 50c3931f
+        let response = if self.use_https() {
             debug!("Starting TLS handshake");
             let hostname = self
-<<<<<<< HEAD
                 .tls_servername()
-                .ok_or_else(|| ClientError::InvalidUrl("no tls servername".into()))?;
-=======
-                .tls_servername(derp_node.as_deref())
                 .ok_or_else(|| ClientError::InvalidUrl("No tls servername".into()))?;
->>>>>>> 50c3931f
             let tls_stream = self.tls_connector.connect(hostname, tcp_stream).await?;
             debug!("tls_connector connect success");
             Self::start_upgrade(tls_stream).await?
