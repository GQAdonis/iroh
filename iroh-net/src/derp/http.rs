--- conflicted
+++ resolved
@@ -78,28 +78,20 @@
             }
         };
         info!("addr: {addr}:{port}");
-        let derp_addr: Url = format!("http://{addr}:{port}").parse().unwrap();
 
         // create clients
-<<<<<<< HEAD
-        let (a_key, mut a_recv, client_a_task, client_a) =
-            create_test_client(a_key, derp_addr.clone());
-        info!("created client {a_key:?}");
-        let (b_key, mut b_recv, client_b_task, client_b) = create_test_client(b_key, derp_addr);
-=======
         let derp_addr: Url = format!("http://{addr}:{port}").parse().unwrap();
         let (a_key, mut a_recv, client_a_task, client_a) = {
             let span = info_span!("client-a");
             let _guard = span.enter();
-            create_test_client(a_key, region.clone(), Some(derp_addr.clone()))
+            create_test_client(a_key, derp_addr.clone())
         };
         info!("created client {a_key:?}");
         let (b_key, mut b_recv, client_b_task, client_b) = {
             let span = info_span!("client-b");
             let _guard = span.enter();
-            create_test_client(b_key, region, Some(derp_addr))
-        };
->>>>>>> 50c3931f
+            create_test_client(b_key, derp_addr)
+        };
         info!("created client {b_key:?}");
 
         info!("ping a");
